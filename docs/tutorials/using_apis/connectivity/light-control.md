--- conflicted
+++ resolved
@@ -2,7 +2,6 @@
 
 The application below demonstrates a simple light control application, where devices can control the LED status of all other devices in the network. You can build the application for the unsecure 6LoWPAN-ND or Thread networks.
 
-<<<<<<< HEAD
 See the [6LoWPAN overview](../reference/mesh-tech.html) for the definition of star and mesh networks. The same principles apply to the Thread protocol.
 
 [Please install Mbed CLI to complete the tutorial](../tools/installation-and-setup.html).
@@ -10,9 +9,6 @@
 ## Import the application
 
 If using Mbed CLI:
-=======
-## Download the application
->>>>>>> 604ba36d
 
 ```
 mbed import mbed-os-example-mesh-minimal
@@ -97,13 +93,8 @@
 
 #### Thread commissioning
 
-<<<<<<< HEAD
-By default, the Thread application uses the static network link configuration defined in the <!--mesh or Mesh?-->>[mesh API configuration file](https://github.com/ARMmbed/mbed-os/blob/master/features/nanostack/mbed-mesh-api/mbed_lib.json).
-If you want to commission a Thread device, see [how to commission a Thread device in practice](../reference/mesh-tech.html#thread-commissioning).
-=======
-By default, the Thread application uses the static network link configuration defined in the [mesh API configuration file](https://github.com/ARMmbed/mbed-os/blob/master/features/nanostack/mbed-mesh-api/mbed_lib.json).
+By default, the Thread application uses the static network link configuration defined in the [Mesh API configuration file](https://github.com/ARMmbed/mbed-os/blob/master/features/nanostack/mbed-mesh-api/mbed_lib.json).
 If you want to commission a Thread device, see [how to commission a Thread device in practice](../reference/thread-tech.html#thread-commissioning).
->>>>>>> 604ba36d
 
 The Thread stack learns the network settings from the commissioning process and, by default, saves them to RAM memory. Therefore, the learned network settings are lost every time you restart the device. To prevent the need to recommission, save the Thread configuration settings to an SD card instead of RAM (only for the `K64F`):<!--why? can't it work with other boards that have an SD card?-->
 
