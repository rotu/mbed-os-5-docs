--- conflicted
+++ resolved
@@ -56,25 +56,13 @@
 
    `mbed add https://github.com/ARMmbed/sd-driver`    
    `mbed add https://github.com/c1728p9/AudioPlayer`
-<<<<<<< HEAD
-
+   
 1. Copy and paste the [example code](../tutorials/using_apis/Mbed_USB_WAV_Audio_Player/Bach-minuet-in-g.wav) into `main.cpp`.
-1. Make sure the SPI pins for the SDBlockDevice object are correct for your board. For example, in the code below, line 10 sets up SPI for the SDBlockDevice for the NXP-K64F Mbed board.
-1. Load a WAV file onto the SD card. The example below uses a public domain WAV file called ["Bach-minuet-in-g.wav"](../docs/tutorials/using_apis/Mbed_USB_WAV_Audio_Player/Bach-minuet-in-g.wav). To use it, download it and put it in a `songs` directory on the SD card.
-
-   If you want to use another file, it must be WAV, PCM signed 16-bit little endian, or else it will not play (because USBAudio does not support any other WAV formats). The WAV file can have any sampling rate and any number of channels. You can use [Online-convert](https://audio.online-convert.com/convert-to-wav) to generate WAV files with different formats from any source audio file. The file "Bach-minuet-in-g.wav" is already in the correct format.
-
-   ![Convert audio to WAV](https://raw.githubusercontent.com/ARMmbed/mbed-os-5-docs/development/docs/images/Mbed_USB_WAV_Audio_Player_img1.png)
-
-=======
-   
-1. Copy and paste the below example code into `main.cpp`.
 1. Make sure the SPI pins for the SDBlockDevice object are updated and correct for your board. For example, in the example below, line 10 sets up SPI for the SDBlockDevice for the NXP K64F Mbed board.
 1. Load WAV file(s) onto SD card. The example below uses a public domain WAV file called "Bach-minuet-in-g.wav" (attached below for download) that is inside a "songs" directory on the SD card. It is important that the WAV file be PCM signed 16-bit little endian, or else it will not play becaues USBAudio does not support any other WAV formats. The WAV file can have any sampling rate and can have any number of channels. You can use [Online-convert](https://audio.online-convert.com/convert-to-wav) to achieve WAV files with different formats from any source audio file. The file "Bach-minuet-in-g.wav" is already in the correct format.
    
    ![Convert audio to WAV](../../../images/Mbed_USB_WAV_Audio_Player_img1.png)
    
->>>>>>> 604ba36d
 1. Compile the program and flash the binary.
 1. Make sure that the board is connected to the host PC over USB.
 1. Select `Mbed Audio` as the host PC's default audio input device.
@@ -143,14 +131,10 @@
 
 ## Example WAV file  
 
-<<<<<<< HEAD
-[Bach-minuet-in-g.wav](https://github.com/mrcoulter45/mbed-os-5-docs/raw/Mbed_USB_WAV_Audio_Player_Tutorial/docs/tutorials/using_apis/Mbed_USB_WAV_Audio_Player/Bach-minuet-in-g.wav)
-=======
 [Bach-minuet-in-g.wav](https://github.com/mrcoulter45/mbed-os-5-docs/raw/Mbed_USB_WAV_Audio_Player_Tutorial/docs/tutorials/using_apis/Mbed_USB_WAV_Audio_Player/Bach-minuet-in-g.wav)
 
 ## Troubleshooting   
 
 If USB properties of the Mbed USB WAV Audio Player are altered, such as the sample rate or number of channels, the Mbed board will need to be deleted and re-installed in the host PC's installed device list. In Device Manager, click View > Devices by Connection. Find "Mbed Audio" and uninstall the device. Reset the board and repeat Setup step 6. If problems still persist, be sure to format the WAV file correctly, as is denoted in Setup step 4.   
 
-![Device manager](../../../images/Mbed_USB_WAV_Audio_Player_img4.png)
->>>>>>> 604ba36d
+![Device manager](../../../images/Mbed_USB_WAV_Audio_Player_img4.png)