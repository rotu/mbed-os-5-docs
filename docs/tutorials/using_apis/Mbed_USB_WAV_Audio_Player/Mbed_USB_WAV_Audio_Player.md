--- conflicted
+++ resolved
@@ -69,15 +69,9 @@
 
     On Windows, in Control Panel, set **View by** to **Category** in the top right corner. Then, navigate to **Hardware** and **Sound** > **Sound**, and in the recording tab, right click on **Microphone Mbed Audio** > **Properties** > **Listen**. Check the **Listen to this Device** box, and click **Apply**. The audio from the WAV file is now audible through whichever output device is selected for the host PC's audio output. If **View by** is not set to **Category**, audio will be under Sound in Control Panel:
 
-<<<<<<< HEAD
-   ![Sound](https://raw.githubusercontent.com/ARMmbed/mbed-os-5-docs/development/docs/images/Mbed_USB_WAV_Audio_Player_img2.PNG)
-
-   ![Microphone properties](https://raw.githubusercontent.com/ARMmbed/mbed-os-5-docs/development/docs/images/Mbed_USB_WAV_Audio_Player_img3.PNG)
-=======
    ![Sound](../../../images/Mbed_USB_WAV_Audio_Player_img2.PNG)
 
    ![Microphone properties](../../../images/Mbed_USB_WAV_Audio_Player_img3.PNG)
->>>>>>> 0e487735
 
 ## Troubleshooting   
 
