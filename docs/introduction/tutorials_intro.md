--- conflicted
+++ resolved
@@ -8,10 +8,6 @@
 
 ## RTOS APIs
 
-<<<<<<< HEAD
-<!--all of this will need to be rearranged when the APIs are -->
-### Using RTOS APIs
-=======
 | API | Examples | Tutorials |
 | --- | --- | --- |
 | ConditionVariable | [ConditionVariable example](../apis/conditionvariable.html#conditionvariable-example) | |
@@ -26,7 +22,6 @@
 | Thread | [Thread example](../apis/thread.html#thread-example)<br> [Thread example with callbacks](../apis/thread.html#thread-example-with-callbacks)<br> | |
 
 ## Event handling APIs
->>>>>>> bca50e92
 
 | API | Examples | Tutorials |
 | --- | --- | --- |
@@ -36,31 +31,10 @@
 
 ## Serial (UART) Driver APIs
 
-<<<<<<< HEAD
-| API | Examples | Tutorials |
-| --- | --- | --- |
-| Ticker | [Ticker example](../apis/ticker.html#ticker-examples) | [Ticker Hello, World](../apis/ticker.html#ticker-hello-world) |
-| Timeout | [Timeout example](../apis/timeout.html#timeout-example) | [Timeout Hello, World](../apis/timeout.html#timeout-hello-world) |
-| Timer | | [Timer Hello, World](../apis/timer.html#timer-hello-world) |
-| LowPowerTicker | [LowPowerTicker example](../apis/lowpowerticker.html#lowpowerticker-example) | |
-| LowPowerTimeout | [LowPowerTimeout example](../apis/lowpowertimeout.html#lowpowertimeout-example) | |
-| LowPowerTimer | [LowPowerTimer example](../apis/lowpowertimer.html#lowpowertimer-example) | |
-| Flash IAP | [Flash IAP example](../apis/flash-iap.html#flash-iap-example) | |
-| BufferedSerial | [BufferedSerial example](../apis/bufferedserial.html#bufferedserial-examples) | |
-| UnbufferedSerial | [UnbufferedSerial example](../apis/unbufferedserial.html#unbufferedserial-example) | |
-| SPI | | [SPI Hello, World](../apis/spi.html#spi-hello-world) |
-| SPISlave | [SPISlave example](/apis/spislave.html#spislave-example) | |
-| QuadSPI (QSPI) | [QuadSPI example](../apis/quadspi-qspi.html#quadspi-example) | |
-| I2C | | [I2C Hello, World](../apis/i2c.html#i2c-hello-world) |
-| I2CSlave | [I2CSlave example](../apis/i2cslave.html#i2cslave-example) | [I2C Hello, World](../apis/i2c.html#i2c-hello-world) |
-| CAN | | [CAN Hello, World](../apis/can.html#can-hello-world) |
-| MbedCRC | [MbedCRC example](../apis/mbedcrc.html#mbedcrc-examples) | |
-=======
 | API | Examples  | Hello, World |
 | --- | ---  | --- |
 | BufferedSerial | [BufferedSerial example](../apis/bufferedserial.html#bufferedserial-examples) | |
 | UnbufferedSerial | [UnbufferedSerial example](../apis/unbufferedserial.html#unbufferedserial-example) | |
->>>>>>> bca50e92
 
 ## SPI APIs
 
@@ -124,9 +98,6 @@
 
 ## Power Platform APIs
 
-<<<<<<< HEAD
-We have placed all of our BLE examples in a single GitHub repository, so although they are also available in the API pages, the [GitHub repository](https://github.com/ARMmbed/mbed-os-example-ble) is the best place to see all of them.
-=======
 | API | Examples |
 | --- | --- |
 | DeepSleepLock | [DeepSleepLock example](../apis/deepsleeplock.html#example) |
@@ -136,7 +107,6 @@
 | PowerManagement | [PowerManagement example](../apis/power-management-sleep.html#example) |
 
 ## Memory Platform APIs
->>>>>>> bca50e92
 
 | API | Examples |
 | --- | --- |
@@ -176,26 +146,10 @@
 
 ## File system APIs
 
-<<<<<<< HEAD
-You can try the following examples on GitHub:
-
-- [TLS client](https://github.com/ARMmbed/mbed-os-example-tls/blob/master/tls-client): Downloads a file from an HTTPS server (os.mbed.com) and looks for a specific string in that file.
-
-- [Benchmark](https://github.com/ARMmbed/mbed-os-example-tls/blob/master/benchmark): Measures the time taken to perform basic cryptographic functions used in the library.
-
-- [Hashing](https://github.com/ARMmbed/mbed-os-example-tls/blob/master/hashing): Demonstrates the various APIs for computing hashes of data (also known as message digests) with SHA-256.
-
-- [Authenticated encryption](https://github.com/ARMmbed/mbed-os-example-tls/blob/master/authcrypt): Demonstrates using the Cipher API for encrypting and authenticating data with AES-CCM.
-
-Each of them comes with complete usage instructions as a readme file in the repository.
-
-- Or try [DeviceKey](../devicekey.html#devicekey-example).
-=======
 | API | Examples |
 | --- | --- |
 | FileSystem | [FileSystem example](../apis/filesystem.html#file-system-example) |
 | KVStore | [KVStore example](../apis/kvstore.html#kvstore-example) |
->>>>>>> bca50e92
 
 ## BlockDevice APIs
 
