## USBAudio

<span class="images">![](https://os.mbed.com/docs/mbed-os/development/mbed-os-api-doxy/class_u_s_b_audio.png)<span>USBAudio class hierarchy</span></span>

You can use the USBAudio interface to send and receive audio data over USB. Once a USB program is loaded onto the Mbed board, you can send audio data to your PC by selecting **Mbed Audio** as your PC's microphone input. Your Mbed Enabled board can receive audio data from your PC if you select **Mbed Audio** as your PC's speaker output.

### USBAudio class reference

[![View code](https://www.mbed.com/embed/?type=library)](https://os.mbed.com/docs/mbed-os/development/mbed-os-api-doxy/class_u_s_b_audio.html)

### USBAudio square wave example

This example outputs an audio square wave over USB.

<<<<<<< HEAD
[![View code](https://www.mbed.com/embed/?url=https://github.com/ARMmbed/mbed-os-examples-docs_only/blob/master/APIs_USB/USBAudio_square_wave)](https://github.com/ARMmbed/mbed-os-examples-docs_only/blob/master/APIs_USB/USBAudio_square_wave/main.cpp)
=======
```C++ TODO
// This example simply generates a square wave.
// Use a program like Audacity to record and hear the square wave, or route microphone input to output device.
#include "mbed.h"
#include "USBAudio.h"
#include <math.h>

int16_t square_wave(uint32_t freq_hz, uint16_t amplitude, float time_s)
{
    float period = (float)1 / freq_hz;
    if (fmod(time_s, period) > period / 2) {
        return amplitude / 2;
    } else {
        return -(amplitude / 2);
    }
}

int main() {
    uint32_t tx_freq = 16000;
    USBAudio audio(true, 8000, 2, tx_freq, 1, 10, 0x7bb8, 0x1112, 0x0100);
    float cur_time = 0;
    while (true) {
        uint16_t samples[64];
        for (int i = 0; i < 64; i++) {
            samples[i] = square_wave(100, 5000, cur_time);
            cur_time += 1.0 / tx_freq;
        }
        if (!audio.write((uint8_t *)&samples, sizeof(samples))) {
            audio.write_wait_ready();
        }
    }
}

```
>>>>>>> f64738e2

### USBAudio loopback example

This example loops input audio to the Mbed board back to the host PC, so that you may record the audio or listen to it through headphones or speakers.

[![View code](https://www.mbed.com/embed/?url=https://github.com/ARMmbed/mbed-os-examples-docs_only/blob/master/APIs_USB/USBAudio_loopback_example)](https://github.com/ARMmbed/mbed-os-examples-docs_only/blob/master/APIs_USB/USBAudio_loopback_example/main.cpp)

### USBAudio play sound data example

This example loads raw audio data to your board's flash. That data then plays on the host PC over USB. We have tested this example with the NXP FRDM-K64F, which has 1 MB of flash memory. If you are using a board that has less than 1 MB of flash memory, delete data from the end of the `data` array, and set `NUM_ELEMENTS` accordingly until the program size is small enough to flash without exceeding storage. Follow the link below, and click Ctrl + s to save the raw code view for `main.cpp`.   

#### [main.cpp](https://github.com/ARMmbed/mbed-os-examples-docs_only/blob/master/APIs_USB/USBAudio_play_sound/main.cpp)<|MERGE_RESOLUTION|>--- conflicted
+++ resolved
@@ -12,44 +12,7 @@
 
 This example outputs an audio square wave over USB.
 
-<<<<<<< HEAD
 [![View code](https://www.mbed.com/embed/?url=https://github.com/ARMmbed/mbed-os-examples-docs_only/blob/master/APIs_USB/USBAudio_square_wave)](https://github.com/ARMmbed/mbed-os-examples-docs_only/blob/master/APIs_USB/USBAudio_square_wave/main.cpp)
-=======
-```C++ TODO
-// This example simply generates a square wave.
-// Use a program like Audacity to record and hear the square wave, or route microphone input to output device.
-#include "mbed.h"
-#include "USBAudio.h"
-#include <math.h>
-
-int16_t square_wave(uint32_t freq_hz, uint16_t amplitude, float time_s)
-{
-    float period = (float)1 / freq_hz;
-    if (fmod(time_s, period) > period / 2) {
-        return amplitude / 2;
-    } else {
-        return -(amplitude / 2);
-    }
-}
-
-int main() {
-    uint32_t tx_freq = 16000;
-    USBAudio audio(true, 8000, 2, tx_freq, 1, 10, 0x7bb8, 0x1112, 0x0100);
-    float cur_time = 0;
-    while (true) {
-        uint16_t samples[64];
-        for (int i = 0; i < 64; i++) {
-            samples[i] = square_wave(100, 5000, cur_time);
-            cur_time += 1.0 / tx_freq;
-        }
-        if (!audio.write((uint8_t *)&samples, sizeof(samples))) {
-            audio.write_wait_ready();
-        }
-    }
-}
-
-```
->>>>>>> f64738e2
 
 ### USBAudio loopback example
 
