--- conflicted
+++ resolved
@@ -24,8 +24,4 @@
 
 This example loads raw audio data to your board's flash. That data then plays on the host PC over USB. We have tested this example with the NXP FRDM-K64F, which has 1 MB of flash memory. If you are using a board that has less than 1 MB of flash memory, delete data from the end of the `data` array, and set `NUM_ELEMENTS` accordingly until the program size is small enough to flash without exceeding storage. Follow the link below, and click Ctrl + s to save the raw code view for `main.cpp`.   
 
-<<<<<<< HEAD
-#### [main.cpp](https://github.com/ARMmbed/mbed-os-examples-docs_only/blob/master/APIs_USB/USBAudio_play_sound/main.cpp)
-=======
-### [main.cpp](https://raw.githubusercontent.com/mrcoulter45/mbed-os-5-docs/USBAudio.md_additions/docs/reference/api/usb/Audio_Play_Sound_Data.cpp)
->>>>>>> 88e88e41
+### [main.cpp](https://github.com/ARMmbed/mbed-os-examples-docs_only/blob/master/APIs_USB/USBAudio_play_sound/main.cpp)