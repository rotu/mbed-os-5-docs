--- conflicted
+++ resolved
@@ -141,11 +141,7 @@
 $ mbed test -t GCC_ARM -m auto -v -n tests-test-group-simple-test
 ```
 
-<<<<<<< HEAD
-This will yield (on a NUCLEO F411RE):
-=======
-This yields (on a K64F):
->>>>>>> 3ae40d20
+This yields (on a NUCLEO F411RE):
 
 ```
 mbedgt: test suite report:
@@ -171,7 +167,7 @@
 
 The previous test was self-contained. Everything that ran only affected the microcontroller. However, typical test cases involve peripherals in the real world. This raises questions such as: Did my device actually get an internet connection, or did my device actually register with my cloud service? (We have [a lot of these](https://github.com/ARMmbed/simple-mbed-cloud-client/tree/master/TESTS) for Pelion Device Management.) To test these scenarios, you can use a host test that runs on your computer. After the device says it did something, you can verify that it happened and then pass or fail the test accordingly.
 
-To interact with the host test from the device, you can use two functions: `greentea_send_kv` and `greentea_parse_kv`. The latter blocks until it gets a message back from the host. 
+To interact with the host test from the device, you can use two functions: `greentea_send_kv` and `greentea_parse_kv`. The latter blocks until it gets a message back from the host.
 
 #### Creating the host test
 
