## ATCmdParser

<<<<<<< HEAD
ATCmdParser is an Mbed OS compatible AT command parser and serializer. AT commands are instructions used to communicate with a communication device such as a modem, phone or Wi-Fi module. Each command is a text string in ASCII format, and every command starts with "AT" characters followed by a command specifying the operation to be carried out.
=======
<span class="images">![](https://os-doc-builder.test.mbed.com/docs/development/mbed-os-api-doxy/classmbed_1_1_a_t_cmd_parser.png)<span>ATCmdParser class hierarchy</span></span>

ATCmdParser is an Mbed OS compatible AT command parser. AT commands are instructions used to communicate with a communication device such as a modem, phone or Wi-Fi module. Each command is a text string in ASCII format, and every command starts with "AT" characters followed by a command specifying the operation to be carried out.
>>>>>>> 1558d482

The ATCmdParser class in Mbed OS implements functionality to send and receive AT commands to devices capable of communicating using AT commands. The ATCmdParser internally uses the driver for the communication channel to talk to the device. It expects the driver to implement the FileHandle interface to invoke the functions on the driver.

For example, the UARTSerial communication driver implements the FileHandle interface, and you can use it with ATCmdParser to send and receive AT commands to a device connected through UART. ATCmdParser also does AT command parsing, which validates the data format and separates command and data portion of AT transactions. The actual command set and the format of AT commands used depends on the communication device used. The vendor of the device you are communcating with specifies this command set and format.

To use the ATCmdParser, the entity creating the ATCmdParser object passes a reference of object implementing FileHandle interface as an argument to the ATCmdParser constructor. The ATCmdParser also supports configuring a specific output delimiter character sequence, depending on the interface or device connected to the communication interface.

### ATCmdParser class reference

[![View code](https://www.mbed.com/embed/?type=library)](http://os-doc-builder.test.mbed.com/docs/development/mbed-os-api-doxy/classmbed_1_1_a_t_cmd_parser.html)

### ATCmdParser examples

#### Example 1

[![View Example](https://www.mbed.com/embed/?url=https://github.com/ARMmbed/mbed-os-example-atcmdparser)](https://github.com/ARMmbed/mbed-os-example-atcmdparser/blob/master/main.cpp)

#### Example 2

You can find another real world example in the Wi-Fi driver implementation for an [ESP8266 device](https://github.com/ARMmbed/esp8266-driver). ESP8266 is a Wi-Fi module that you can connect to an SoC over UART for Wi-Fi support.

<span class="images">![](https://s3-us-west-2.amazonaws.com/mbed-os-docs-images/atcmdparser_esp8266.png)<span>The above diagram shows how the ESP8266 Wi-Fi driver uses ATCmdParser to communicate with an ESP8266 device.</span></span><|MERGE_RESOLUTION|>--- conflicted
+++ resolved
@@ -1,12 +1,8 @@
 ## ATCmdParser
 
-<<<<<<< HEAD
-ATCmdParser is an Mbed OS compatible AT command parser and serializer. AT commands are instructions used to communicate with a communication device such as a modem, phone or Wi-Fi module. Each command is a text string in ASCII format, and every command starts with "AT" characters followed by a command specifying the operation to be carried out.
-=======
 <span class="images">![](https://os-doc-builder.test.mbed.com/docs/development/mbed-os-api-doxy/classmbed_1_1_a_t_cmd_parser.png)<span>ATCmdParser class hierarchy</span></span>
 
-ATCmdParser is an Mbed OS compatible AT command parser. AT commands are instructions used to communicate with a communication device such as a modem, phone or Wi-Fi module. Each command is a text string in ASCII format, and every command starts with "AT" characters followed by a command specifying the operation to be carried out.
->>>>>>> 1558d482
+ATCmdParser is an Mbed OS compatible AT command parser and serializer. AT commands are instructions used to communicate with a communication device such as a modem, phone or Wi-Fi module. Each command is a text string in ASCII format, and every command starts with "AT" characters followed by a command specifying the operation to be carried out.
 
 The ATCmdParser class in Mbed OS implements functionality to send and receive AT commands to devices capable of communicating using AT commands. The ATCmdParser internally uses the driver for the communication channel to talk to the device. It expects the driver to implement the FileHandle interface to invoke the functions on the driver.
 
