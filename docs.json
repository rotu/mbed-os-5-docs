[{
        "title": "Mbed OS API doxygen",
        "description": "The full Mbed OS API documentation in doxygen format",
        "slug": "mbed-os-api-doxy",
        "hidden": true,
        "type": "doxygen",
        "source": "https://github.com/ARMmbed/mbed-os",
        "branch": "master"
    },
    {
        "title": "Mbed OS 5",
        "description": "Introducing Mbed OS: the overview, architecture, features and licensing",
        "slug": "introduction",
        "type": "markdown",
        "chapters": [{
                "title": "Introduction",
                "intro": {
                    "path": "docs/introduction/introduction.md"
                },
                "sources": []
            },
            {
                "title": "Versions and releases",

                "sources": [{
                        "path": "docs/tutorials/mbed-os-2-vs-5.md"
                    },
                    {
                        "path": "docs/introduction/release_process.md"
                    }
                ]
            },
            {
                "title": "Glossary",
                "sources": [{
                    "path": "docs/introduction/terms.md"
                }]
            }
        ],
        "tags": [
            "introduction"
        ]
    },
    {
        "title": "Quick start",
        "description": "",
        "slug": "quick-start",
        "type": "markdown",
        "chapters": [{
                "title": "Introduction",
                "intro": {
                    "path": "docs/tutorials/quickstart/quick-start.md"
                },
                "sources": []
            },
            {
                "title": "Online with the Online Compiler",
                "sub_chapters": [{
                        "title": "Importing and compiling the code",
                        "sources": [{
                                "path": "docs/tutorials/quickstart/quick-start-compiler.md"
                            },
                            {
                                "path": "docs/tutorials/quickstart/example_walkthrough.md"
                            }
                        ]
                    },
                    {
                        "title": "Debugging with the Online Compiler",
                        "intro": {
                            "path": "docs/tutorials/quickstart/quick-start-online-debug.md"
                        },
                        "sources": []
                    }
                ]
            },
            {
                "title": "Offline with Mbed CLI",
                "sub_chapters": [{
                        "title": "Setting up and compiling the code",
                        "sources": [{
                                "path": "docs/tutorials/quickstart/cli_setting_up.md"
                            },
                            {
                                "path": "docs/tutorials/quickstart/cli_code.md"
                            },
                            {
                                "path": "docs/tutorials/quickstart/example_walkthrough.md"
                            }
                        ]
                    },
                    {
                        "title": "Debugging with Mbed CLI",
                        "intro": {
                            "path": "docs/tutorials/quickstart/quick-start-cli-debug.md"
                        },
                        "sources": []
                    }
                ]
            },
            {
                "title": "Further reading",
                "intro": {
                    "path": "docs/tutorials/quickstart/further_reading.md"
                },
                "sources": []
            }
        ]
    },
    {
        "title": "APIs",
        "description": "The APIs of Mbed OS: platform, drivers, RTOS, connectivity, security and storage",
        "slug": "apis",
        "type": "markdown",
        "category": "apis",
        "chapters": [{
                "title": "Full API list",
                "intro": {
                    "path": "docs/api/api.md"
                },
                "sources": []
            },
            {
                "title": "Platform",
                "intro": {
                    "path": "docs/api/platform/platform.md"
                },
                "sources": [{
                        "path": "docs/api/platform/Wait.md"
                    },
                    {
                        "path": "docs/api/platform/Callback.md"
                    },
                    {
                        "path": "docs/api/platform/DeepSleepLock.md"
                    },
                    {
                        "path": "docs/api/platform/PowerManagement.md"
                    },
                    {
                        "path": "docs/api/platform/IdleLoop.md"
                    },
                    {
                        "path": "docs/api/platform/CriticalSectionLock.md"
                    },
                    {
                        "path": "docs/api/platform/Time.md"
                    },
                    {
                        "path": "docs/api/platform/Rtc.md"
                    },
                    {
                        "path": "docs/api/platform/Debug.md"
                    },
                    {
                        "path": "docs/api/platform/MemTrace.md"
                    },
                    {
                        "path": "docs/api/platform/Error.md"
                    },
                    {
                        "path": "docs/api/platform/Assert.md"
                    },
                    {
                        "path": "docs/api/platform/NonCopyable.md"
                    },
                    {
                        "path": "docs/api/platform/SharedPtr.md"
                    },
                    {
                        "path": "docs/api/platform/Span.md"
                    },
                    {
                        "path": "docs/api/platform/FileHandle.md"
                    },
                    {
                        "path": "docs/api/platform/Poll.md"
                    },
                    {
                        "path": "docs/api/platform/PlatformMutex.md"
                    },
                    {
                        "path": "docs/api/platform/CircularBuffer.md"
                    },
                    {
                        "path": "docs/api/platform/ATCmdParser.md"
                    },
                    {
                        "path": "docs/api/platform/MbedStats.md"
                    },
                    {
                        "path": "docs/api/platform/MpuManagement.md"
                    },
                    {
                        "path": "docs/api/platform/ScopedRamExecutionLock.md"
                    },
                    {
                        "path": "docs/api/platform/ScopedRomWriteLock.md"
                    }
                ]
            },
            {
                "title": "Drivers",
                "intro": {
                    "path": "docs/api/drivers/drivers.md"
                },
                "sources": [{
                        "path": "docs/api/drivers/AnalogIn.md"
                    },
                    {
                        "path": "docs/api/drivers/AnalogOut.md"
                    },
                    {
                        "path": "docs/api/drivers/DigitalIn.md"
                    },
                    {
                        "path": "docs/api/drivers/DigitalOut.md"
                    },
                    {
                        "path": "docs/api/drivers/DigitalInOut.md"
                    },
                    {
                        "path": "docs/api/drivers/BusIn.md"
                    },
                    {
                        "path": "docs/api/drivers/BusOut.md"
                    },
                    {
                        "path": "docs/api/drivers/BusInOut.md"
                    },
                    {
                        "path": "docs/api/drivers/PortIn.md"
                    },
                    {
                        "path": "docs/api/drivers/PortOut.md"
                    },
                    {
                        "path": "docs/api/drivers/PortInOut.md"
                    },
                    {
                        "path": "docs/api/drivers/PwmOut.md"
                    },
                    {
                        "path": "docs/api/drivers/InterruptIn.md"
                    },
                    {
                        "path": "docs/api/drivers/Ticker.md"
                    },
                    {
                        "path": "docs/api/drivers/TimeOut.md"
                    },
                    {
                        "path": "docs/api/drivers/Timer.md"
                    },
                    {
                        "path": "docs/api/drivers/LowPowerTicker.md"
                    },
                    {
                        "path": "docs/api/drivers/LowPowerTimeout.md"
                    },
                    {
                        "path": "docs/api/drivers/LowPowerTimer.md"
                    },
                    {
                        "path": "docs/api/drivers/FlashIAP.md"
                    },
                    {
                        "path": "docs/api/drivers/RawSerial.md"
                    },
                    {
                        "path": "docs/api/drivers/Serial.md"
                    },
                    {
                        "path": "docs/api/drivers/SPI.md"
                    },
                    {
                        "path": "docs/api/drivers/SPISlave.md"
                    },
                    {
                        "path": "docs/api/drivers/QuadSPI.md"
                    },
                    {
                        "path": "docs/api/drivers/I2C.md"
                    },
                    {
                        "path": "docs/api/drivers/I2CSlave.md"
                    },
                    {
                        "path": "docs/api/drivers/CAN.md"
                    },
                    {
                        "path": "docs/api/drivers/MbedCRC.md"
                    }
                ]
            },
            {
                "title": "RTOS",
                "intro": {
                    "path": "docs/api/rtos/rtos.md"
                },
                "sources": [{
                        "path": "docs/api/rtos/Thread.md"
                    },
                    {
                        "path": "docs/api/rtos/Mutex.md"
                    },
                    {
                        "path": "docs/api/rtos/Semaphore.md"
                    },
                    {
                        "path": "docs/api/rtos/Queue.md"
                    },
                    {
                        "path": "docs/api/rtos/EventQueue.md"
                    },
                    {
                        "path": "docs/api/rtos/MemoryPool.md"
                    },
                    {
                        "path": "docs/api/rtos/Mail.md"
                    },
                    {
                        "path": "docs/api/rtos/RtosTimer.md"
                    },
                    {
                        "path": "docs/api/rtos/EventFlags.md"
                    },
                    {
                        "path": "docs/api/rtos/Event.md"
                    },
                    {
                        "path": "docs/api/rtos/ConditionVariable.md"
                    },
                    {
                        "path": "docs/api/rtos/Kernel.md"
                    }
                ]
            },
            {
                "title": "Network Socket",
                "intro": {
                    "path": "docs/api/networksocket/networksocket.md"
                },
                "sources": [{
                        "path": "docs/api/networksocket/socket.md"
                    },
                    {
                        "path": "docs/api/networksocket/UDPSocket.md"
                    },
                    {
                        "path": "docs/api/networksocket/TCPSocket.md"
                    },
                    {
                        "path": "docs/api/networksocket/SocketAddress.md"
                    },
                    {
                        "path": "docs/api/networksocket/CellularNonIPSocket.md"
                    },
                    {
                        "path": "docs/api/networksocket/DNS.md"
                    },
                    {
                        "path": "docs/api/networksocket/TLSSocket.md"
                    },
                    {
                        "path": "docs/api/networksocket/DTLSSocket.md"
                    },
                    {
                        "path": "docs/api/networksocket/SocketStats.md"
                    }
                ]
            },
            {
                "title": "Network interfaces",
                "intro": {
                    "path": "docs/api/networkinterfaces/networkinterface.md"
                },
                "sources": [{
                        "path": "docs/api/networkinterfaces/EthInterface.md"
                    },
                    {
                        "path": "docs/api/networkinterfaces/WifiInterface.md"
                    },
                    {
                        "path": "docs/api/networkinterfaces/CellularInterface.md"
                    },
                    {
                        "path": "docs/api/networkinterfaces/MeshInterface.md"
                    },
                    {
                        "path": "docs/api/networkinterfaces/NetworkStatus.md"
                    }
                ]
            },
            {
                "title": "Bluetooth",
                "intro": {
                    "path": "docs/api/bluetooth/bluetooth.md"
                },
                "sources": [{
                        "path": "docs/api/bluetooth/BLE.md"
                    },
                    {
                        "path": "docs/api/bluetooth/Gap.md"
                    },
                    {
                        "path": "docs/api/bluetooth/GattClient.md"
                    },
                    {
                        "path": "docs/api/bluetooth/GattServer.md"
                    },
                    {
                        "path": "docs/api/bluetooth/SecurityManager.md"
                    },
                    {
                        "path": "docs/api/bluetooth/BatteryService.md"
                    },
                    {
                        "path": "docs/api/bluetooth/HeartRateService.md"
                    },
                    {
                        "path": "docs/api/bluetooth/iBeacon.md"
                    }
                ]
            },
            {
                "title": "LoRaWAN",
                "intro": {
                    "path": "docs/api/lorawan/lorawanintro.md"
                },
                "sources": [{
                        "path": "docs/api/lorawan/lorawan.md"
                    },
                    {
                        "path": "docs/api/lorawan/loraradio.md"
                    }
                ]
            },
            {
                "title": "NFC",
                "intro": {
                    "path": "docs/api/nfc/NDEF.md"
                },
                "sources": [{
                        "path": "docs/api/nfc/NFCController.md"
                    },
                    {
                        "path": "docs/api/nfc/NFCEEPROM.md"
                    },
                    {
                        "path": "docs/api/nfc/MessageParser.md"
                    },
                    {
                        "path": "docs/api/nfc/SimpleMessageParser.md"
                    },
                    {
                        "path": "docs/api/nfc/MessageBuilder.md"
                    }
                ]
            },
            {
                "title": "Security",
                "intro": {
                    "path": "docs/api/security/security.md"
                },
                "sources": [{
                        "path": "docs/api/security/psa.md"
                    },
                    {
                        "path": "docs/api/security/TLS.md"
                    },
                    {
                        "path": "docs/api/security/Devicekey.md"
                    },
                    {
                        "path": "docs/api/security/trusted_storage.md"
                    }
                ]
            },
            {
                "title": "Storage",
                "intro": {
                    "path": "docs/api/storage/storage.md"
                },
                "sources": [{
                        "path": "docs/api/storage/KVStoreAPI.md"
                    },
                    {
                        "path": "docs/api/storage/KVStoreGlobalAPI.md"
                    },
                    {
                        "path": "docs/api/storage/FileSystem.md"
                    },
                    {
                        "path": "docs/api/storage/Dir.md"
                    },
                    {
                        "path": "docs/api/storage/File.md"
                    },
                    {
                        "path": "docs/api/storage/LittleFileSystem.md"
                    },
                    {
                        "path": "docs/api/storage/FATFileSystem.md"
                    },
                    {
                        "path": "docs/api/storage/BlockDevice.md"
                    },
                    {
                        "path": "docs/api/storage/HeapBlockDevice.md"
                    },
                    {
                        "path": "docs/api/storage/MBRBlockDevice.md"
                    },
                    {
                        "path": "docs/api/storage/ChainingBlockDevice.md"
                    },
                    {
                        "path": "docs/api/storage/SlicingBlockDevice.md"
                    },
                    {
                        "path": "docs/api/storage/ProfilingBlockDevice.md"
                    },
                    {
                        "path": "docs/api/storage/BufferedBlockDevice.md"
                    },
                    {
                        "path": "docs/api/storage/FlashSimBlockDevice.md"
                    },
                    {
                        "path": "docs/api/storage/DataFlashBlockDevice.md"
                    },
                    {
                        "path": "docs/api/storage/FlashIAPBlockDevice.md"
                    },
                    {
                        "path": "docs/api/storage/SDBlockDevice.md"
                    },
                    {
                        "path": "docs/api/storage/SPIFBlockDevice.md"
                    },
                    {
                        "path": "docs/api/storage/QSPIFBlockDevice.md"
                    },
                    {
                        "path": "docs/api/storage/NVStore.md"
                    }
                ]
            }
        ],
        "tags": [
            "apis"
        ]
    },
    {
        "title": "Reference",
        "description": "The reference manual for Mbed OS: architecture, configuration and contribution details",
        "slug": "reference",
        "type": "markdown",
        "chapters": [{
                "title": "Overview",
                "intro": {
                    "path": "docs/reference/reference.md"
                },
                "sources": []
            },
            {
                "title": "Architecture",
                "intro": {
                    "path": "docs/reference/technology/technology.md"
                },
                "sub_chapters": [{
                        "title": "Networking",
                        "sources": [{
                                "path": "docs/reference/technology/connectivity/connectivity.md"
                            },
                            {
                                "path": "docs/reference/technology/connectivity/networking.md"
                            },
                            {
                                "path": "docs/reference/technology/connectivity/ethernet.md"
                            },
                            {
                                "path": "docs/reference/technology/connectivity/wifi.md"
                            },
                            {
                                "path": "docs/reference/technology/connectivity/cellular.md"
                            },
                            {
                                "path": "docs/reference/technology/mesh/quick_start_intro.md"
                            },
                            {
                                "path": "docs/reference/technology/mesh/thread_intro.md"
                            },
                            {
                                "path": "docs/reference/technology/mesh/quick_start_hw.md"
                            },
                            {
                                "path": "docs/reference/technology/mesh/thread_commissioning.md"
                            },
                            {
                                "path": "docs/reference/technology/mesh/thread_faq.md"
                            },
                            {
                                "path": "docs/reference/technology/mesh/02_N_arch.md"
                            },
                            {
                                "path": "docs/reference/technology/mesh/04_N_networking.md"
                            },
                            {
                                "path": "docs/reference/technology/connectivity/lora-tech.md"
                            },
                            {
                                "path": "docs/reference/technology/connectivity/NFC.md"
                            },
                            {
                                "path": "docs/reference/technology/connectivity/securesocket.md"
                            }
                        ]
                    },
                    {
                        "title": "Technologies",
                        "sources": [{
                                "path": "docs/reference/technology/non-stack.md"
                            },
                            {
                                "path": "docs/reference/technology/firmware_update.md"
                            },
                            {
                                "path": "docs/reference/technology/storage.md"
                            },

                            {
                                "path": "docs/reference/runtime/Memory.md"
                            },
                            {
                                "path": "docs/reference/runtime/static_memory_optimization.md"
                            }
                        ]
                    }
                ]
            },
            {
                "title": "Mbed OS fundamentals",
                "sources": [{
                        "path": "docs/reference/runtime/Execution.md"
                    },
                    {
                        "path": "docs/reference/runtime/Bootstrap.md"
                    },
                    {
                        "path": "docs/reference/thread_safety.md"
                    }
                ]
            },
            {
                "title": "Project structures and configuration",
                "sub_chapters": [{
                        "title": "Project structure",
                        "sources": [{
                                "path": "docs/reference/project-structure.md"
                            },
                            {
                                "path": "docs/reference/build_rules.md"
                            }
                        ]
                    },
                    {
                        "title": "Configuration",
                        "intro": {
                            "path": "docs/reference/configuration/configuration.md"
                        },
                        "sources": [{
                                "path": "docs/reference/configuration/mbed_targets.md"
                            },
                            {
                                "path": "docs/reference/configuration/Platform.md"
                            },
                            {
                                "path": "docs/reference/configuration/Drivers.md"
                            },
                            {
                                "path": "docs/reference/configuration/RTOS.md"
                            },
                            {
                                "path": "docs/reference/configuration/Connectivity.md"
                            },
                            {
                                "path": "docs/reference/configuration/mesh.md"
                            },
                            {
                                "path": "docs/reference/configuration/lorawanconfig.md"
                            },
                            {
                                "path": "docs/reference/configuration/Storage.md"
                            },
                            {
                                "path": "docs/reference/configuration/bootloader.md"
                            }
                        ]
                    }
                ]
            }
        ]
    },
    {
        "title": "Tools",
        "description": "Details of the tools available for working with Mbed OS",
        "slug": "tools",
        "type": "markdown",
        "chapters": [{
                "title": "Overview",
                "intro": {
                    "path": "docs/tools/tools_intro.md"
                },
                "sources": []
            },
            {
                "title": "Developing: Mbed Online Compiler",
                "sub_chapters": [{
                        "title": "Getting started",
                        "intro": {
                            "path": "docs/tools/IDE/online_comp.md"
                        },
                        "sources": [{
                                "path": "docs/tools/IDE/oc_tut.md"
                            },
                            {
                                "path": "docs/tools/IDE/compiler_publishing_code.md"
                            },
                            {
                                "path": "docs/tools/IDE/updating_firmware.md"
                            }
                        ]
                    },
                    {
                        "title": "Source control",
                        "sources": [{
                                "path": "docs/tools/IDE/compiler_version_control.md"
                            },
                            {
                                "path": "docs/tools/IDE/compiler_pull_requests.md"
                            },
                            {
                                "path": "docs/tools/IDE/oc_pr_tut.md"
                            }
                        ]
                    },
                    {
                        "title": "Collaborative work",
                        "sources": [

                            {
                                "path": "docs/tools/IDE/compiler_multiple_authors.md"
                            },


                            {
                                "path": "docs/tools/IDE/compiler_collab.md"
                            }
                        ]
                    },
                    {
                        "title": "The Online Compiler reference",
                        "sources": [

                            {
                                "path": "docs/tools/IDE/ide_ref.md"
                            }
                        ]
                    }
                ]
            },
            {
                "title": "Developing: Mbed Studio",
                "sources": [{
                    "url": "https://github.com/ARMmbed/mbed-os-5-docs/blob/5.11/docs/tools/Studio/mbed-studio.md"
                }]
            },
            {
                "title": "Developing: Mbed CLI",
                "intro": {
                    "path": "docs/tools/CLI/cli.md"
                },
                "sub_chapters": [{
                        "title": "Installation and setup",
                        "sources": [{
                                "path": "docs/tools/CLI/cli-setup/cli-setup.md"
                            },
                            {
                                "path": "docs/tools/CLI/cli-setup/cli-reqs.md"
                            }
                        ]
                    },
                    {
                        "title": "Working with Mbed CLI",
                        "sources": [{
                                "path": "docs/tools/CLI/cli-create.md"
                            },
                            {
                                "path": "docs/tools/CLI/cli-compile.md"
                            },
                            {
                                "path": "docs/tools/CLI/cli-device-management.md"
                            },
                            {
                                "path": "docs/tools/CLI/cli-collaborate.md"
                            },
                            {
                                "path": "docs/tools/CLI/cli-test-debug.md"
                            },
                            {
                                "path": "docs/tools/CLI/build_profiles.md"
                            },
                            {
                                "path": "docs/tools/CLI/debug_builds_cli.md"
                            }
                        ]
                    }
                ]
            },
            {
                "title": "Exporting",
                "sub_chapters": [{
                    "title": "Exporting",
                    "intro": {
                        "path": "docs/tools/toolchains/export_to_third_party.md"
                    },
                    "sources": [{
                        "path": "docs/tools/toolchains/exporters.md"
                    }]
                }]
            },
            {
                "title": "Debugging",
                "sources": [{
                        "path": "docs/tools/debug/debug_intro.md"
                    },
                    {
                        "path": "docs/tools/debug/debugging_mbed_os_apps.md"
                    },
                    {
                        "path": "docs/tools/debug/local_debugging_toolchain.md"
                    },
                    {
                        "path": "docs/tools/debug/memap.md"
                    },
                    {
                        "path": "docs/tools/debug/DAP.md"
                    }
                ]
            },
            {
                "title": "Testing",
                "sources": [{
                        "path": "docs/tools/testing/testing_intro.md"
                    },
                    {
                        "path": "docs/tools/testing/unit_testing.md"
                    },
                    {
                        "path": "docs/tools/testing/testing_greentea.md"
                    },
                    {
                        "path": "docs/tools/testing/testing_icetea.md"
                    },
                    {
                        "path": "docs/tools/testing/icetea.md"
                    },
                    {
                        "path": "docs/tools/testing/utest.md"
                    },
                    {
                        "path": "docs/tools/fastmodels/fastmodels.md"
                    }
                ]
            }
        ],
        "tags": [
            "tools"
        ]
    },
    {
        "title": "Tutorials",
        "description": "Learn about working with Mbed OS: getting started, developing applications, useful design patterns, debugging and optimisation techniques",
        "slug": "tutorials",
        "type": "markdown",
        "chapters": [{
                "title": "Overview",
                "intro": {
                    "path": "docs/tutorials/tutorials_intro.md"
                },
                "sources": []
            },
            {
                "title": "Serial communication",
                "sources": [{
                        "path": "docs/tutorials/serial/serial-overview.md"
                    },
                    {
                        "path": "docs/tutorials/serial/serial_driver.md"
                    },
                    {
                        "path": "docs/tutorials/serial/serial_communication.md"
                    }
                ]
            },
            {
                "title": "Using APIs",
                "sources": [{
                        "path": "docs/tutorials/using_apis/how_to_api.md"
                    },
                    {
                        "path": "docs/tutorials/using_apis/events_tutorial.md"
                    },
                    {
                        "path": "docs/tutorials/using_apis/flow_control.md"
                    },
                    {
                        "path": "docs/tutorials/using_apis/connectivity/light-control.md"
                    },
                    {
                        "path": "docs/tutorials/using_apis/ble_tutorial.md"
                    },
                    {
                        "path": "docs/tutorials/using_apis/intro-to-lora.md"
                    }
                ]
            },
            {
                "title": "Debugging",
                "sources": [{
                        "path": "docs/tutorials/debug/common_issues.md"
                    },
                    {
                        "path": "docs/tutorials/debug/debug_fault_exception.md"
                    },
                    {
                        "path": "docs/tutorials/run_and_compile_time_errors.md"
                    },
                    {
                        "path": "docs/tutorials/debug/debug_with_printf.md"
                    },
                    {
                        "path": "docs/tutorials/debug/eclipse_pyocd.md"
                    },
                    {
                        "path": "docs/tutorials/debug/keil_uvision.md"
                    },
                    {
                        "path": "docs/tutorials/debug/vs_code.md"
                    },
                    {
                        "path": "docs/tutorials/debug/debug_microbit.md"
                    }
                ]
            },
            {
                "title": "Bootloader",
                "sources": [{
                    "path": "docs/tutorials/bootloader.md"
                }]
            },
            {
                "title": "Optimizing",
                "sources": [{
                        "path": "docs/tutorials/optimize/memory/memory_intro.md"
                    },
                    {
                        "path": "docs/tutorials/optimize/memory/runtime_mem_trace.md"
                    },
                    {
                        "path": "docs/tutorials/optimize/memory/runtime_stats.md"
                    }
                ]
            },
            {
                "title": "Integrating with Arm Treasure Data",
                "intro": {
                    "path": "docs/tutorials/treasure_data.md"
                },
                "sources": []
            },
            {
                "title": "Migrating to Mbed OS 5",
                "intro": {
                    "path": "docs/tutorials/migrate-from-mbed-os-2-to-5.md"
                },
                "sources": []
            }
        ],
        "tags": [
            "tutorials"
        ]
    },
<<<<<<< HEAD
=======
    {
        "title": "Going to production",
        "description": "",
        "slug": "evaluation-production",
        "type": "markdown",
        "chapters": [{
                "title": "Introduction",
                "intro": {
                    "url": "https://github.com/ARMmbed/evaluation-to-production/blob/5.11/FE2P/intro.md"
                },
                "sources": []
            },
            {
                "title": "Stage 1: Evaluation",
                "sources": [{
                    "url": "https://github.com/ARMmbed/evaluation-to-production/blob/5.11/FE2P/stage1.md"
                }]
            },
            {
                "title": "Stage 2: Proof of concept",
                "intro": {
                    "url": "https://github.com/ARMmbed/evaluation-to-production/blob/5.11/FE2P/stage_2/intro_s_2.md"
                },
                "sources": [{
                        "url": "https://github.com/ARMmbed/evaluation-to-production/blob/5.11/FE2P/stage_2/1_hardware.md"
                    },
                    {
                        "url": "https://github.com/ARMmbed/evaluation-to-production/blob/5.11/FE2P/stage_2/3_connectivity.md"
                    },
                    {
                        "url": "https://github.com/ARMmbed/evaluation-to-production/blob/5.11/FE2P/stage_2/2_software.md"
                    },
                    {
                        "url": "https://github.com/ARMmbed/evaluation-to-production/blob/5.11/FE2P/stage_2/4_security.md"
                    },
                    {
                        "url": "https://github.com/ARMmbed/evaluation-to-production/blob/5.11/FE2P/stage_2/6_example.md"
                    }
>>>>>>> 7a1763c4

    {
        "title": "Contributing",
        "description": "",
        "slug": "contributing",
        "type": "markdown",
        "sources": [{
                "path": "docs/reference/contributing/guidelines/guidelines.md"
            },
            {
                "path": "docs/reference/contributing/guidelines/license.md"
            },
            {
                "path": "docs/reference/contributing/guidelines/style.md"
            },
            {
                "path": "docs/reference/contributing/guidelines/design_guidelines.md"
            },
            {
                "path": "docs/reference/contributing/guidelines/workflow.md"
            },
            {
                "path": "docs/reference/contributing/guidelines/ci.md"
            }
        ]
    },
    {
        "title": "Porting",
        "description": "",
        "slug": "porting",
        "type": "markdown",
        "chapters": [{
                "title": "Porting process",
                "intro": {
                    "path": "docs/porting/porting_full_process/porting_start.md"
                },
                "sub_chapters": [{
                        "title": "Setting up",
                        "sources": [{
                            "path": "docs/porting/porting_full_process/porting_reqs.md"
                        }]
                    },
                    {
                        "title": "Porting",
                        "sources": [{
                            "path": "docs/porting/porting_full_process/porting.md"
                        }]
                    },
                    {
                        "title": "Testing",
                        "sources": [{
                                "path": "docs/porting/porting_full_process/built_in_tests.md"
                            },
                            {
                                "path": "docs/porting/porting_full_process/demo_testing.md"
                            }
                        ]
                    }
                ]
            },
            {
                "title": "Porting targets",
                "intro": {
                    "path": "docs/porting/target/target.md"
                },
                "sources": [{
                        "path": "docs/porting/target/serial.md"
                    },
                    {
                        "path": "docs/porting/target/lp_ticker.md"
                    },
                    {
                        "path": "docs/porting/target/us_ticker.md"
                    },
                    {
                        "path": "docs/porting/target/gpio.md"
                    },
                    {
                        "path": "docs/porting/target/rtc.md"
                    },
                    {
                        "path": "docs/porting/target/spi.md"
                    },
                    {
                        "path": "docs/porting/target/QuadSPI.md"
                    },
                    {
                        "path": "docs/porting/target/entropy.md"
                    },
                    {
                        "path": "docs/porting/target/flash.md"
                    },
                    {
                        "path": "docs/porting/target/bootloader.md"
                    },
                    {
                        "path": "docs/porting/target/thread_porting.md"
                    },
                    {
                        "path": "docs/porting/target/hw-accelerated-crypto.md"
                    },
                    {
                        "path": "docs/porting/target/tickless.md"
                    },
                    {
                        "path": "docs/porting/target/sleep.md"
                    },
                    {
                        "path": "docs/porting/target/ResetReason.md"
                    },
                    {
                        "path": "docs/porting/target/Watchdog.md"
                    },
                    {
                        "path": "docs/porting/target/itm.md"
                    },
                    {
                        "path": "docs/porting/target/mpu.md"
                    },
                    {
                        "path": "docs/porting/target/usb.md"
                    },
                    {
                        "path": "docs/porting/target/crc.md"
                    },
                    {
                        "path": "docs/porting/psa/spm.md"
                    },
                    {
                        "path": "docs/porting/psa/crypto.md"
                    }
                ]
            },
            {
                "title": "Porting storage",
                "intro": {
                    "path": "docs/porting/storage/storage.md"
                },
                "sources": [{
                    "path": "docs/porting/storage/BlockDevice.md"
                }]
            },
            {
                "title": "Porting connectivity",
                "intro": {
                    "path": "docs/porting/connectivity/connectivity.md"
                },
                "sources": [{
                        "path": "docs/porting/connectivity/Layer3IP.md"
                    },
                    {
                        "path": "docs/porting/connectivity/ethernet.md"
                    },
                    {
                        "path": "docs/porting/connectivity/WifiInterface.md"
                    },
                    {
                        "path": "docs/porting/connectivity/NetworkStack.md"
                    },
                    {
                        "path": "docs/porting/connectivity/CellularInterface.md"
                    },
                    {
                        "path": "docs/porting/connectivity/MeshInterface.md"
                    },
                    {
                        "path": "docs/porting/connectivity/MeshMAC.md"
                    },
                    {
                        "path": "docs/porting/connectivity/LoRaPortingGuide.md"
                    },
                    {
                        "path": "docs/porting/connectivity/NFCEEPROMDriver.md"
                    }
                ]
            },
            {
                "title": "Porting bootstrap",
                "intro": {
                    "path": "docs/porting/target/bootstrap.md"
                },
                "sources": []
            },
            {
                "title": "Porting exporter targets",
                "intro": {
                    "path": "docs/porting/target/exporter.md"
                },
                "sources": []
            },
            {
                "title": "Porting tools",
                "intro": {
                    "path": "docs/porting/tools/tools.md"
                },
                "sources": [{
                        "path": "docs/porting/tools/build.md"
                    },
                    {
                        "path": "docs/porting/tools/mbedls.md"
                    },
                    {
                        "path": "docs/porting/tools/exporter.md"
                    },
                    {
                        "path": "docs/porting/tools/hdk.md"
                    }
                ]
            }
        ]
    },
    {
        "title": "Mbed OS and the Pelion IoT Platform",
        "slug": "mbed-os-pelion",
        "type": "markdown",
        "description": "",
        "chapters": [{
                "title": "Device Management for Mbed OS",
                "sources": [{
                        "path": "docs/pelion_ready/device-management.md"
                    },
                    {
                        "path": "docs/pelion_ready/device-management-config.md"
                    },
                    {
                        "path": "docs/pelion_ready/device-management-test.md"
                    }
                ]
            },
            {
                "title": "Going to production",
                "sub_chapters": [{
                        "title": "Introduction",
                        "intro": {
                            "url": "https://github.com/ARMmbed/evaluation-to-production/blob/5.11/FE2P/intro.md"
                        },
                        "sources": []
                    },
                    {
                        "title": "Stage 1: Evaluation",
                        "sources": [{
                            "url": "https://github.com/ARMmbed/evaluation-to-production/blob/5.11/FE2P/stage1.md"
                        }]
                    },
                    {
                        "title": "Stage 2: Proof of concept",
                        "intro": {
                            "url": "https://github.com/ARMmbed/evaluation-to-production/blob/5.11/FE2P/stage_2/intro_s_2.md"
                        },
                        "sources": [{
                                "url": "https://github.com/ARMmbed/evaluation-to-production/blob/5.11/FE2P/stage_2/1_hardware.md"
                            },
                            {
                                "url": "https://github.com/ARMmbed/evaluation-to-production/blob/5.11/FE2P/stage_2/3_connectivity.md"
                            },
                            {
                                "url": "https://github.com/ARMmbed/evaluation-to-production/blob/5.11/FE2P/stage_2/2_software.md"
                            },
                            {
                                "url": "https://github.com/ARMmbed/evaluation-to-production/blob/5.11/FE2P/stage_2/4_security.md"
                            },
                            {
                                "url": "https://github.com/ARMmbed/evaluation-to-production/blob/5.11/FE2P/stage_2/6_example.md"
                            }

                        ]
                    },
                    {
                        "title": "Stage 3: Prototype",
                        "sources": [{
                            "url": "https://github.com/ARMmbed/evaluation-to-production/blob/5.11/FE2P/stage3.md"
                        }]
                    },
                    {
                        "title": "Stage 4: Pilot",
                        "sources": [{
                            "url": "https://github.com/ARMmbed/evaluation-to-production/blob/5.11/FE2P/stage4.md"
                        }]
                    },
                    {
                        "title": "Stage 5: Production",
                        "sources": [{
                            "url": "https://github.com/ARMmbed/evaluation-to-production/blob/5.11/FE2P/stage5.md"
                        }]
                    }
                ]
            }

        ]
    },
    {
        "title": "feature-hal-spec-usb-device doxygen",
        "description": "The full mbed OS API documentation in doxygen format",
        "slug": "feature-hal-spec-usb-device-doxy",
        "hidden": true,
        "type": "doxygen",
        "source": "https://github.com/ARMmbed/mbed-os",
        "branch": "feature-hal-spec-usb-device"
    },
    {
        "title": "feature-hal-spec-sai doxygen",
        "description": "The full mbed OS API documentation in doxygen format",
        "slug": "feature-hal-spec-sai-doxy",
        "hidden": true,
        "type": "doxygen",
        "source": "https://github.com/ARMmbed/mbed-os",
        "branch": "feature-hal-spec-sai"
    },
    {
        "title": "feature-hal-spec-spi doxygen",
        "description": "The full mbed OS API documentation in doxygen format",
        "slug": "feature-hal-spec-spi-doxy",
        "hidden": true,
        "type": "doxygen",
        "source": "https://github.com/ARMmbed/mbed-os",
        "branch": "feature-hal-spec-spi"
    },
    {
        "title": "feature-hal-spec-watchdog doxygen",
        "description": "The full mbed OS API documentation in doxygen format",
        "slug": "feature-hal-spec-watchdog-doxy",
        "hidden": true,
        "type": "doxygen",
        "source": "https://github.com/ARMmbed/mbed-os",
        "branch": "feature-watchdog"
    }
]<|MERGE_RESOLUTION|>--- conflicted
+++ resolved
@@ -774,7 +774,7 @@
             {
                 "title": "Developing: Mbed Studio",
                 "sources": [{
-                    "url": "https://github.com/ARMmbed/mbed-os-5-docs/blob/5.11/docs/tools/Studio/mbed-studio.md"
+                    "url": "docs/tools/Studio/mbed-studio.md"
                 }]
             },
             {
@@ -993,48 +993,6 @@
             "tutorials"
         ]
     },
-<<<<<<< HEAD
-=======
-    {
-        "title": "Going to production",
-        "description": "",
-        "slug": "evaluation-production",
-        "type": "markdown",
-        "chapters": [{
-                "title": "Introduction",
-                "intro": {
-                    "url": "https://github.com/ARMmbed/evaluation-to-production/blob/5.11/FE2P/intro.md"
-                },
-                "sources": []
-            },
-            {
-                "title": "Stage 1: Evaluation",
-                "sources": [{
-                    "url": "https://github.com/ARMmbed/evaluation-to-production/blob/5.11/FE2P/stage1.md"
-                }]
-            },
-            {
-                "title": "Stage 2: Proof of concept",
-                "intro": {
-                    "url": "https://github.com/ARMmbed/evaluation-to-production/blob/5.11/FE2P/stage_2/intro_s_2.md"
-                },
-                "sources": [{
-                        "url": "https://github.com/ARMmbed/evaluation-to-production/blob/5.11/FE2P/stage_2/1_hardware.md"
-                    },
-                    {
-                        "url": "https://github.com/ARMmbed/evaluation-to-production/blob/5.11/FE2P/stage_2/3_connectivity.md"
-                    },
-                    {
-                        "url": "https://github.com/ARMmbed/evaluation-to-production/blob/5.11/FE2P/stage_2/2_software.md"
-                    },
-                    {
-                        "url": "https://github.com/ARMmbed/evaluation-to-production/blob/5.11/FE2P/stage_2/4_security.md"
-                    },
-                    {
-                        "url": "https://github.com/ARMmbed/evaluation-to-production/blob/5.11/FE2P/stage_2/6_example.md"
-                    }
->>>>>>> 7a1763c4
-
     {
         "title": "Contributing",
         "description": "",
